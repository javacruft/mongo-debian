# -*- mode: python; -*-
# build file for MongoDB
# this requires scons
# you can get from http://www.scons.org
# then just type scons

# some common tasks
#   build 64-bit mac and pushing to s3
#      scons --64 s3dist
#      scons --distname=0.8 s3dist
#      all s3 pushes require settings.py and simples3

import os
import sys
import imp
import types
import re
import shutil
import urllib
import urllib2
import buildscripts
import buildscripts.bb
from buildscripts import utils

buildscripts.bb.checkOk()

# --- options ----
AddOption('--prefix',
          dest='prefix',
          type='string',
          nargs=1,
          action='store',
          metavar='DIR',
          help='installation prefix')

AddOption('--distname',
          dest='distname',
          type='string',
          nargs=1,
          action='store',
          metavar='DIR',
          help='dist name (0.8.0)')

AddOption('--distmod',
          dest='distmod',
          type='string',
          nargs=1,
          action='store',
          metavar='DIR',
          help='additional piece for full dist name')

AddOption( "--64",
           dest="force64",
           type="string",
           nargs=0,
           action="store",
           help="whether to force 64 bit" )


AddOption( "--32",
           dest="force32",
           type="string",
           nargs=0,
           action="store",
           help="whether to force 32 bit" )


AddOption( "--mm",
           dest="mm",
           type="string",
           nargs=0,
           action="store",
           help="use main memory instead of memory mapped files" )


AddOption( "--release",
           dest="release",
           type="string",
           nargs=0,
           action="store",
           help="relase build")


AddOption( "--static",
           dest="static",
           type="string",
           nargs=0,
           action="store",
           help="fully static build")


AddOption('--usesm',
          dest='usesm',
          type="string",
          nargs=0,
          action="store",
          help="use spider monkey for javascript" )

AddOption('--usev8',
          dest='usev8',
          type="string",
          nargs=0,
          action="store",
          help="use v8 for javascript" )

AddOption('--asio',
          dest='asio',
          type="string",
          nargs=0,
          action="store",
          help="Use Asynchronous IO (NOT READY YET)" )

AddOption( "--d",
           dest="debugBuild",
           type="string",
           nargs=0,
           action="store",
           help="debug build no optimization, etc..." )

AddOption( "--dd",
           dest="debugBuildAndLogging",
           type="string",
           nargs=0,
           action="store",
           help="debug build no optimization, additional debug logging, etc..." )

AddOption( "--recstore",
           dest="recstore",
           type="string",
           nargs=0,
           action="store",
           help="use new recstore" )

AddOption( "--noshell",
           dest="noshell",
           type="string",
           nargs=0,
           action="store",
           help="don't build shell" )

AddOption( "--safeshell",
           dest="safeshell",
           type="string",
           nargs=0,
           action="store",
           help="don't let shell scripts run programs (still, don't run untrusted scripts)" )

AddOption( "--extrapath",
           dest="extrapath",
           type="string",
           nargs=1,
           action="store",
           help="comma separated list of add'l paths  (--extrapath /opt/foo/,/foo) static linking" )

AddOption( "--extrapathdyn",
           dest="extrapathdyn",
           type="string",
           nargs=1,
           action="store",
           help="comma separated list of add'l paths  (--extrapath /opt/foo/,/foo) dynamic linking" )


AddOption( "--extralib",
           dest="extralib",
           type="string",
           nargs=1,
           action="store",
           help="comma separated list of libraries  (--extralib js_static,readline" )

AddOption( "--staticlib",
           dest="staticlib",
           type="string",
           nargs=1,
           action="store",
           help="comma separated list of libs to link statically (--staticlib js_static,boost_program_options-mt,..." )

AddOption( "--staticlibpath",
           dest="staticlibpath",
           type="string",
           nargs=1,
           action="store",
           help="comma separated list of dirs to search for staticlib arguments" )

AddOption( "--cxx",
           dest="cxx",
           type="string",
           nargs=1,
           action="store",
           help="compiler to use" )


AddOption( "--boost-compiler",
           dest="boostCompiler",
           type="string",
           nargs=1,
           action="store",
           help="compiler used for boost (gcc41)" )

AddOption( "--boost-version",
           dest="boostVersion",
           type="string",
           nargs=1,
           action="store",
           help="boost version for linking(1_38)" )

AddOption( "--cpppath",
           dest="cpppath",
           type="string",
           nargs=1,
           action="store",
           help="Include path if you have headers in a nonstandard directory" )

AddOption( "--libpath",
           dest="libpath",
           type="string",
           nargs=1,
           action="store",
           help="Library path if you have libraries in a nonstandard directory" )

# 
# to use CPUPROFILE=/tmp/profile
# to view pprof -gv mongod /tmp/profile
#
AddOption( "--pg",
           dest="profile",
           type="string",
           nargs=0,
           action="store" )

AddOption( "--gdbserver",
           dest="gdbserver",
           type="string",
           nargs=0,
           action="store" )

AddOption("--nostrip",
          dest="nostrip",
          action="store_true",
          help="do not strip installed binaries")

AddOption("--sharedclient",
          dest="sharedclient",
          action="store_true",
          help="build a libmongoclient.so/.dll")

AddOption("--full",
          dest="full",
          action="store_true",
          help="include client and headers when doing scons install")

AddOption("--smokedbprefix",
          dest="smokedbprefix",
          action="store",
          help="prefix to dbpath et al. for smoke tests")

AddOption( "--pch",
           dest="usePCH",
           type="string",
           nargs=0,
           action="store",
           help="use precompiled headers to speed up the build (experimental)" )

# --- environment setup ---

def removeIfInList( lst , thing ):
    if thing in lst:
        lst.remove( thing )

def printLocalInfo():
    import sys, SCons
    print( "scons version: " + SCons.__version__ )
    print( "python version: " + " ".join( [ `i` for i in sys.version_info ] ) )

printLocalInfo()

boostLibs = [ "thread" , "filesystem" , "program_options" ]

onlyServer = len( COMMAND_LINE_TARGETS ) == 0 or ( len( COMMAND_LINE_TARGETS ) == 1 and str( COMMAND_LINE_TARGETS[0] ) in [ "mongod" , "mongos" , "test" ] )
nix = False
linux = False
linux64  = False
darwin = False
windows = False
freebsd = False
openbsd = False
solaris = False
force64 = not GetOption( "force64" ) is None
if not force64 and os.getcwd().endswith( "mongo-64" ):
    force64 = True
    print( "*** assuming you want a 64-bit build b/c of directory *** " )
msarch = None
if force64:
    msarch = "amd64"

force32 = not GetOption( "force32" ) is None
release = not GetOption( "release" ) is None
static = not GetOption( "static" ) is None

debugBuild = ( not GetOption( "debugBuild" ) is None ) or ( not GetOption( "debugBuildAndLogging" ) is None )
debugLogging = not GetOption( "debugBuildAndLogging" ) is None
noshell = not GetOption( "noshell" ) is None

usesm = not GetOption( "usesm" ) is None
usev8 = not GetOption( "usev8" ) is None

asio = not GetOption( "asio" ) is None

usePCH = not GetOption( "usePCH" ) is None

justClientLib = (COMMAND_LINE_TARGETS == ['mongoclient'])

env = Environment( MSVS_ARCH=msarch , tools = ["default", "gch"], toolpath = '.' )
if GetOption( "cxx" ) is not None:
    env["CC"] = GetOption( "cxx" )
    env["CXX"] = GetOption( "cxx" )
env["LIBPATH"] = []

if GetOption( "libpath" ) is not None:
    env["LIBPATH"] = [GetOption( "libpath" )]

if GetOption( "cpppath" ) is not None:
    env["CPPPATH"] = [GetOption( "cpppath" )]

if GetOption( "recstore" ) != None:
    env.Append( CPPDEFINES=[ "_RECSTORE" ] )
env.Append( CPPDEFINES=[ "_SCONS" , "MONGO_EXPOSE_MACROS" ] )
env.Append( CPPPATH=[ "." ] )


if GetOption( "safeshell" ) != None:
    env.Append( CPPDEFINES=[ "MONGO_SAFE_SHELL" ] )

boostCompiler = GetOption( "boostCompiler" )
if boostCompiler is None:
    boostCompiler = ""
else:
    boostCompiler = "-" + boostCompiler

boostVersion = GetOption( "boostVersion" )
if boostVersion is None:
    boostVersion = ""
else:
    boostVersion = "-" + boostVersion

if ( not ( usesm or usev8 or justClientLib) ):
    usesm = True

distBuild = len( COMMAND_LINE_TARGETS ) == 1 and ( str( COMMAND_LINE_TARGETS[0] ) == "s3dist" or str( COMMAND_LINE_TARGETS[0] ) == "dist" )

extraLibPlaces = []

def addExtraLibs( s ):
    for x in s.split(","):
        env.Append( CPPPATH=[ x + "/include" ] )
        env.Append( LIBPATH=[ x + "/lib" ] )
        env.Append( LIBPATH=[ x + "/lib64" ] )
        extraLibPlaces.append( x + "/lib" )

if GetOption( "extrapath" ) is not None:
    addExtraLibs( GetOption( "extrapath" ) )
    release = True

if GetOption( "extrapathdyn" ) is not None:
    addExtraLibs( GetOption( "extrapathdyn" ) )

if GetOption( "extralib" ) is not None:
    for x in GetOption( "extralib" ).split( "," ):
        env.Append( LIBS=[ x ] )

class InstallSetup:
    binaries = False
    clientSrc = False
    headers = False
    bannerDir = None
    headerRoot = "include"

    def __init__(self):
        self.default()
    
    def default(self):
        self.binaries = True
        self.libraries = False
        self.clientSrc = False
        self.headers = False
        self.bannerDir = None
        self.headerRoot = "include"
        self.clientTestsDir = None

    def justClient(self):
        self.binaries = False
        self.libraries = False
        self.clientSrc = True
        self.headers = True
        self.bannerDir = "distsrc/client/"
        self.headerRoot = ""
        self.clientTestsDir = "client/examples/"
        
installSetup = InstallSetup()
if distBuild:
    installSetup.bannerDir = "distsrc"

if GetOption( "full" ):
    installSetup.headers = True
    installSetup.libraries = True


# ------    SOURCE FILE SETUP -----------

commonFiles = Split( "pch.cpp buildinfo.cpp db/common.cpp db/jsobj.cpp db/json.cpp db/lasterror.cpp db/nonce.cpp db/queryutil.cpp shell/mongo.cpp" )
commonFiles += [ "util/background.cpp" , "util/mmap.cpp" , "util/ramstore.cpp", "util/sock.cpp" ,  "util/util.cpp" , "util/message.cpp" , 
                 "util/assert_util.cpp" , "util/log.cpp" , "util/httpclient.cpp" , "util/md5main.cpp" , "util/base64.cpp", "util/concurrency/vars.cpp", "util/concurrency/task.cpp", "util/debug_util.cpp",
                 "util/concurrency/thread_pool.cpp", "util/password.cpp", "util/version.cpp", 
                 "util/histogram.cpp", "util/concurrency/spin_lock.cpp", "util/text.cpp" , "util/stringutils.cpp" , "util/processinfo.cpp" ]
commonFiles += Glob( "util/*.c" )
commonFiles += Split( "client/connpool.cpp client/dbclient.cpp client/dbclientcursor.cpp client/model.cpp client/syncclusterconnection.cpp client/distlock.cpp s/shardconnection.cpp" )

#mmap stuff

if GetOption( "mm" ) != None:
    commonFiles += [ "util/mmap_mm.cpp" ]
elif os.sys.platform == "win32":
    commonFiles += [ "util/mmap_win.cpp" ]
else:
    commonFiles += [ "util/mmap_posix.cpp" ]

if os.path.exists( "util/processinfo_" + os.sys.platform + ".cpp" ):
    commonFiles += [ "util/processinfo_" + os.sys.platform + ".cpp" ]
else:
    commonFiles += [ "util/processinfo_none.cpp" ]

coreDbFiles = [ "db/commands.cpp" ]
coreServerFiles = [ "util/message_server_port.cpp" , 
                    "client/parallel.cpp" ,  
                    "util/miniwebserver.cpp" , "db/dbwebserver.cpp" , 
                    "db/matcher.cpp" , "db/indexkey.cpp" , "db/dbcommands_generic.cpp" ]

if GetOption( "asio" ) != None:
    coreServerFiles += [ "util/message_server_asio.cpp" ]

serverOnlyFiles = Split( "db/query.cpp db/update.cpp db/introspect.cpp db/btree.cpp db/clientcursor.cpp db/tests.cpp db/repl.cpp db/repl/rs.cpp db/repl/consensus.cpp db/repl/rs_initiate.cpp db/repl/replset_commands.cpp db/repl/manager.cpp db/repl/health.cpp db/repl/heartbeat.cpp db/repl/rs_config.cpp db/repl/rs_rollback.cpp db/repl/rs_sync.cpp db/repl/rs_initialsync.cpp db/oplog.cpp db/repl_block.cpp db/btreecursor.cpp db/cloner.cpp db/namespace.cpp db/cap.cpp db/matcher_covered.cpp db/dbeval.cpp db/restapi.cpp db/dbhelpers.cpp db/instance.cpp db/client.cpp db/database.cpp db/pdfile.cpp db/cursor.cpp db/security_commands.cpp db/security.cpp db/storage.cpp db/queryoptimizer.cpp db/extsort.cpp db/mr.cpp s/d_util.cpp db/cmdline.cpp" )

serverOnlyFiles += [ "db/index.cpp" ] + Glob( "db/geo/*.cpp" )

serverOnlyFiles += [ "db/dbcommands.cpp" , "db/dbcommands_admin.cpp" ]
coreServerFiles += Glob( "db/stats/*.cpp" )
serverOnlyFiles += [ "db/driverHelpers.cpp" ]

scriptingFiles = [ "scripting/engine.cpp" , "scripting/utils.cpp" ]

if usesm:
    scriptingFiles += [ "scripting/engine_spidermonkey.cpp" ]
elif usev8:
    scriptingFiles += [ Glob( "scripting/*v8*.cpp" ) ]
else:
    scriptingFiles += [ "scripting/engine_none.cpp" ]

coreServerFiles += scriptingFiles

coreShardFiles = [ "s/config.cpp" , "s/grid.cpp" , "s/chunk.cpp" , "s/shard.cpp" , "s/shardkey.cpp" ]
shardServerFiles = coreShardFiles + Glob( "s/strategy*.cpp" ) + [ "s/commands_admin.cpp" , "s/commands_public.cpp" , "s/request.cpp" ,  "s/cursors.cpp" ,  "s/server.cpp" , "s/config_migrate.cpp" , "s/s_only.cpp" , "s/stats.cpp" , "s/balance.cpp" , "s/balancer_policy.cpp" , "db/cmdline.cpp" ]
serverOnlyFiles += coreShardFiles + [ "s/d_logic.cpp" , "s/d_writeback.cpp" , "s/d_migrate.cpp" , "s/d_state.cpp" , "s/d_split.cpp" , "client/distlock_test.cpp" ]

serverOnlyFiles += [ "db/module.cpp" ] + Glob( "db/modules/*.cpp" )

modules = []
moduleNames = []

for x in os.listdir( "db/modules/" ):
    if x.find( "." ) >= 0:
        continue
    print( "adding module: " + x )
    moduleNames.append( x )
    modRoot = "db/modules/" + x + "/"
    serverOnlyFiles += Glob( modRoot + "src/*.cpp" )
    modBuildFile = modRoot + "build.py"
    if os.path.exists( modBuildFile ):
        modules += [ imp.load_module( "module_" + x , open( modBuildFile , "r" ) , modBuildFile , ( ".py" , "r" , imp.PY_SOURCE  ) ) ]

allClientFiles = commonFiles + coreDbFiles + [ "client/clientOnly.cpp" , "client/gridfs.cpp" , "s/d_util.cpp" ];

# ---- other build setup -----

platform = os.sys.platform
if "uname" in dir(os):
    processor = os.uname()[4]
else:
    processor = "i386"

if force32:
    processor = "i386"
if force64:
    processor = "x86_64"

DEFAULT_INSTALL_DIR = "/usr/local"
installDir = DEFAULT_INSTALL_DIR
nixLibPrefix = "lib"

distName = GetOption( "distname" )
dontReplacePackage = False

if distBuild:
    release = True

def isDriverBuild():
    return GetOption( "prefix" ) and GetOption( "prefix" ).find( "mongo-cxx-driver" ) >= 0

if GetOption( "prefix" ):
    installDir = GetOption( "prefix" )
    if isDriverBuild():
        installSetup.justClient()


def findVersion( root , choices ):
    if not isinstance(root, list):
        root = [root]
    for r in root:
        for c in choices:
            if ( os.path.exists( r + c ) ):
                return r + c
    raise RuntimeError("can't find a version of [" + repr(root) + "] choices: " + repr(choices))

def choosePathExist( choices , default=None):
    for c in choices:
        if c != None and os.path.exists( c ):
            return c
    return default

def filterExists(paths):
    return filter(os.path.exists, paths)

if "darwin" == os.sys.platform:
    darwin = True
    platform = "osx" # prettier than darwin

    if env["CXX"] is None:
        if os.path.exists( "/usr/bin/g++-4.2" ):
            env["CXX"] = "g++-4.2"

    nix = True

    if force64:
        env.Append( CPPPATH=["/usr/64/include"] )
        env.Append( LIBPATH=["/usr/64/lib"] )
        if installDir == DEFAULT_INSTALL_DIR and not distBuild:
            installDir = "/usr/64/"
    else:
        env.Append( CPPPATH=filterExists(["/sw/include" , "/opt/local/include"]) )
        env.Append( LIBPATH=filterExists(["/sw/lib/", "/opt/local/lib"]) )

elif "linux2" == os.sys.platform:
    linux = True
    platform = "linux"

    if os.uname()[4] == "x86_64" and not force32:
        linux64 = True
<<<<<<< HEAD
        javaVersion = "amd64"
        nixLibPrefix = "lib"
=======
        nixLibPrefix = "lib64"
>>>>>>> 7645618f
        env.Append( LIBPATH=["/usr/lib64" , "/lib64" ] )
        env.Append( LIBS=["pthread"] )

        force64 = False

    if force32:
        env.Append( LIBPATH=["/usr/lib32"] )

    nix = True

    if static:
        env.Append( LINKFLAGS=" -static " )

elif "sunos5" == os.sys.platform:
     nix = True
     solaris = True
     env.Append( CPPDEFINES=[ "__sunos__" ] )
     env.Append( LIBS=["socket","resolv"] )

elif os.sys.platform.startswith( "freebsd" ):
    nix = True
    freebsd = True
    env.Append( CPPPATH=[ "/usr/local/include" ] )
    env.Append( LIBPATH=[ "/usr/local/lib" ] )
    env.Append( CPPDEFINES=[ "__freebsd__" ] )

elif os.sys.platform.startswith( "openbsd" ):
    nix = True
    openbsd = True
    env.Append( CPPPATH=[ "/usr/local/include" ] )
    env.Append( LIBPATH=[ "/usr/local/lib" ] )
    env.Append( CPPDEFINES=[ "__openbsd__" ] )

elif "win32" == os.sys.platform:
    windows = True
    #if force64:
    #    release = True

    for pathdir in env['ENV']['PATH'].split(os.pathsep):
	if os.path.exists(os.path.join(pathdir, 'cl.exe')):
            print( "found visual studio at " + pathdir )
	    break
    else:
	#use current environment
	env['ENV'] = dict(os.environ)

    def find_boost():
        for x in ('', ' (x86)'):	
            boostDir = "C:/Program Files" + x + "/boost/latest"
            if os.path.exists( boostDir ):
                return boostDir
            for bv in reversed( range(33,50) ):
	            for extra in ('', '_0', '_1'):
		            boostDir = "C:/Program Files" + x + "/Boost/boost_1_" + str(bv) + extra
		            if os.path.exists( boostDir ):
		                return boostDir
        if os.path.exists( "C:/boost" ):
	        return "C:/boost"
        if os.path.exists( "/boost" ):
	        return "/boost"
        return None

    boostDir = find_boost()
    if boostDir is None:
        print( "can't find boost" )
        Exit(1)
    else:
        print( "boost found at '" + boostDir + "'" )

    serverOnlyFiles += [ "util/ntservice.cpp" ]

    boostLibs = []

    env.Append(CPPPATH=[ "js/src/" ])
    env.Append(CPPPATH=["../js/src/"])
    env.Append(LIBPATH=["../js/src"])
    env.Append(LIBPATH=["../js/"])

    env.Append( CPPDEFINES=[ "OLDJS" ] )
    env.Append( CPPDEFINES=[ "_UNICODE" ] )
    env.Append( CPPDEFINES=[ "UNICODE" ] )

    winSDKHome = findVersion( [ "C:/Program Files/Microsoft SDKs/Windows/", "C:/Program Files (x86)/Microsoft SDKs/Windows/" ] ,
                              [ "v7.0A", "v7.0", "v6.1", "v6.0a", "v6.0" ] )
    print( "Windows SDK Root '" + winSDKHome + "'" )

    env.Append( CPPPATH=[ boostDir , "pcre-7.4" , winSDKHome + "/Include" ] )

    # consider adding /MP build with multiple processes option.

    # /EHsc exception handling style for visual studio
    # /W3 warning level
    env.Append( CPPFLAGS=" /EHsc /W3 " )

    # some warnings we don't like:
    env.Append( CPPFLAGS=" /wd4355 /wd4800 /wd4267 /wd4244 " )
    
    env.Append( CPPDEFINES=["WIN32","_CONSOLE","_CRT_SECURE_NO_WARNINGS","HAVE_CONFIG_H","PCRE_STATIC","SUPPORT_UCP","SUPPORT_UTF8,PSAPI_VERSION=1" ] )

    #env.Append( CPPFLAGS='  /Yu"pch.h" ' ) # this would be for pre-compiled headers, could play with it later

    # docs say don't use /FD from command line
    # /Gy funtion level linking
    # /Gm is minimal rebuild, but may not work in parallel mode.
    if release:
        env.Append( CPPDEFINES=[ "NDEBUG" ] )
        env.Append( CPPFLAGS= " /O2 /MT /Gy /Zi /TP /errorReport:none " )
        # TODO: this has caused some linking problems :
        # /GL whole program optimization
        # /LTCG link time code generation
        env.Append( CPPFLAGS= " /GL " ) 
        env.Append( LINKFLAGS=" /LTCG " )
    else:
        env.Append( CPPDEFINES=[ "_DEBUG" ] )
        # /Od disable optimization
        # /ZI debug info w/edit & continue 
        # /TP it's a c++ file
        # RTC1 /GZ (Enable Stack Frame Run-Time Error Checking)
        env.Append( CPPFLAGS=" /Od /RTC1 /MDd /Z7 /TP /errorReport:none " )
        env.Append( CPPFLAGS=' /Fd"mongod.pdb" ' )
        env.Append( LINKFLAGS=" /debug " )

    if os.path.exists("../readline/lib") :
        env.Append( LIBPATH=["../readline/lib"] )
        env.Append( CPPPATH=["../readline/include"] )

    if force64 and os.path.exists( boostDir + "/lib/vs2010_64" ):
        env.Append( LIBPATH=[ boostDir + "/lib/vs2010_64" ] )
    elif not force64 and os.path.exists( boostDir + "/lib/vs2010_32" ):
        env.Append( LIBPATH=[ boostDir + "/lib/vs2010_32" ] )
    else:
        env.Append( LIBPATH=[ boostDir + "/Lib" ] )

    if force64:
        env.Append( LIBPATH=[ winSDKHome + "/Lib/x64" ] )
    else:
        env.Append( LIBPATH=[ winSDKHome + "/Lib" ] )

    if release:
        #env.Append( LINKFLAGS=" /NODEFAULTLIB:MSVCPRT  /NODEFAULTLIB:MSVCRTD " )
        env.Append( LINKFLAGS=" /NODEFAULTLIB:MSVCPRT  " )
    else:
        env.Append( LINKFLAGS=" /NODEFAULTLIB:MSVCPRT  /NODEFAULTLIB:MSVCRT  " )

    def pcreFilter(x):
        name = x.name
        if x.name.endswith( "dftables.c" ):
            return False
        if x.name.endswith( "pcredemo.c" ):
            return False
        if x.name.endswith( "pcretest.c" ):
            return False
        if x.name.endswith( "unittest.cc" ):
            return False
        if x.name.endswith( "pcregrep.c" ):
            return False
        return True

    pcreFiles = []
    pcreFiles += filter( pcreFilter , Glob( "pcre-7.4/*.c"  ) )
    pcreFiles += filter( pcreFilter , Glob( "pcre-7.4/*.cc" ) )
    commonFiles += pcreFiles
    allClientFiles += pcreFiles

    winLibString = "ws2_32.lib kernel32.lib advapi32.lib Psapi.lib"

    if force64:
        
        winLibString += ""
        #winLibString += " LIBCMT LIBCPMT "

    else:
        winLibString += " user32.lib gdi32.lib winspool.lib comdlg32.lib  shell32.lib ole32.lib oleaut32.lib "
        winLibString += " odbc32.lib odbccp32.lib uuid.lib "

    env.Append( LIBS=Split(winLibString) )

    # dm these should automatically be defined by the compiler. commenting out to see if works. jun2010
    #if force64:
    #    env.Append( CPPDEFINES=["_AMD64_=1"] )
    #else:
    #    env.Append( CPPDEFINES=["_X86_=1"] )

    env.Append( CPPPATH=["../winpcap/Include"] )
    env.Append( LIBPATH=["../winpcap/Lib"] )

else:
    print( "No special config for [" + os.sys.platform + "] which probably means it won't work" )

if nix:
    env.Append( CPPFLAGS="-fPIC -fno-strict-aliasing -ggdb -pthread -Wall -Wsign-compare -Wno-unknown-pragmas -Winvalid-pch" )
    if linux:
        env.Append( CPPFLAGS=" -Werror " )
    env.Append( CXXFLAGS=" -Wnon-virtual-dtor " )
    env.Append( LINKFLAGS=" -fPIC -pthread -rdynamic" )
    env.Append( LIBS=[] )

    if linux and GetOption( "sharedclient" ):
        env.Append( LINKFLAGS=" -Wl,--as-needed -Wl,-zdefs " )

    if debugBuild:
        env.Append( CPPFLAGS=" -O0 -fstack-protector " );
        env['ENV']['GLIBCXX_FORCE_NEW'] = 1; # play nice with valgrind
    else:
        env.Append( CPPFLAGS=" -O3" )

    if debugLogging:
        env.Append( CPPFLAGS=" -D_DEBUG" );

    if force64:
        env.Append( CFLAGS="-m64" )
        env.Append( CXXFLAGS="-m64" )
        env.Append( LINKFLAGS="-m64" )

    if force32:
        env.Append( CFLAGS="-m32" )
        env.Append( CXXFLAGS="-m32" )
        env.Append( LINKFLAGS="-m32" )

    if GetOption( "profile" ) is not None:
        env.Append( LIBS=[ "profiler" ] )

    if GetOption( "gdbserver" ) is not None:
        env.Append( CPPDEFINES=["USE_GDBSERVER"] )

    # pre-compiled headers
    if usePCH and 'Gch' in dir( env ):
        print( "using precompiled headers" )
        env['Gch'] = env.Gch( [ "pch.h" ] )[0]
    elif os.path.exists('pch.h.gch'):
        print( "removing precompiled headers" )
        os.unlink('pch.h.gch') # gcc uses the file if it exists

if usev8:
    env.Append( CPPPATH=["../v8/include/"] )
    env.Append( LIBPATH=["../v8/"] )


if "uname" in dir(os):
    hacks = buildscripts.findHacks( os.uname() )
    if hacks is not None:
        hacks.insert( env , { "linux64" : linux64 } )

try:
    umask = os.umask(022)
except OSError:
    pass

# --- check system ---

def getSysInfo():
    if windows:
        return "windows " + str( sys.getwindowsversion() )
    else:
        return " ".join( os.uname() )

def add_exe(target):
    if windows:
        return target + ".exe"
    return target

def setupBuildInfoFile( outFile ):
    version = utils.getGitVersion()
    if len(moduleNames) > 0:
        version = version + " modules: " + ','.join( moduleNames )
    sysInfo = getSysInfo()
    contents = '\n'.join([
        '#include "pch.h"',
        '#include <iostream>',
        '#include <boost/version.hpp>',
        'namespace mongo { const char * gitVersion(){ return "' + version + '"; } }',
        'namespace mongo { string sysInfo(){ return "' + sysInfo + ' BOOST_LIB_VERSION=" BOOST_LIB_VERSION ; } }',
        ])

    contents += '\n';

    if os.path.exists( outFile ) and open( outFile ).read().strip() == contents.strip():
        return

    contents += '\n';

    out = open( outFile , 'w' )
    out.write( contents )
    out.close()

setupBuildInfoFile( "buildinfo.cpp" )

def bigLibString( myenv ):
    s = str( myenv["LIBS"] )
    if 'SLIBS' in myenv._dict:
        s += str( myenv["SLIBS"] )
    return s


def doConfigure( myenv , needPcre=True , shell=False ):
    conf = Configure(myenv)
    myenv["LINKFLAGS_CLEAN"] = list( myenv["LINKFLAGS"] )
    myenv["LIBS_CLEAN"] = list( myenv["LIBS"] )

    if 'CheckCXX' in dir( conf ):
        if  not conf.CheckCXX():
            print( "c++ compiler not installed!" )
            Exit(1)

    if nix and not shell:
        if not conf.CheckLib( "stdc++" ):
            print( "can't find stdc++ library which is needed" );
            Exit(1)

    def myCheckLib( poss , failIfNotFound=False , staticOnly=False):

        if type( poss ) != types.ListType :
            poss = [poss]

        allPlaces = [];
        allPlaces += extraLibPlaces
        if nix and release:
            allPlaces += myenv["LIBPATH"]
            if not force64:
                allPlaces += [ "/usr/lib" , "/usr/local/lib" ]

            for p in poss:
                for loc in allPlaces:
                    fullPath = loc + "/lib" + p + ".a"
                    if os.path.exists( fullPath ):
                        myenv['_LIBFLAGS']='${_stripixes(LIBLINKPREFIX, LIBS, LIBLINKSUFFIX, LIBPREFIXES, LIBSUFFIXES, __env__)} $SLIBS'
                        myenv.Append( SLIBS=" " + fullPath + " " )
                        return True


        if release and not windows and failIfNotFound:
            print( "ERROR: can't find static version of: " + str( poss ) + " in: " + str( allPlaces ) )
            Exit(1)

        res = not staticOnly and conf.CheckLib( poss )
        if res:
            return True

        if failIfNotFound:
            print( "can't find or link against library " + str( poss ) + " in " + str( myenv["LIBPATH"] ) )
            print( "see config.log for more information" )
            if windows:
                print( "use scons --64 when cl.exe is 64 bit compiler" )
            Exit(1)

        return False

    if needPcre and not conf.CheckCXXHeader( 'pcrecpp.h' ):
        print( "can't find pcre" )
        Exit(1)

    if not conf.CheckCXXHeader( "boost/filesystem/operations.hpp" ):
        print( "can't find boost headers" )
        if shell:
            print( "\tshell might not compile" )
        else:
            Exit(1)

    if asio:
        if conf.CheckCXXHeader( "boost/asio.hpp" ):
            myenv.Append( CPPDEFINES=[ "USE_ASIO" ] )
        else:
            print( "WARNING: old version of boost - you should consider upgrading" )

    # this will add it if it exists and works
    myCheckLib( [ "boost_system" + boostCompiler + "-mt" + boostVersion ,
                  "boost_system" + boostCompiler + boostVersion ] )

    for b in boostLibs:
        l = "boost_" + b
        myCheckLib( [ l + boostCompiler + "-mt" + boostVersion ,
                      l + boostCompiler + boostVersion ] ,
                    release or not shell)

    if not conf.CheckCXXHeader( "execinfo.h" ):
        myenv.Append( CPPDEFINES=[ "NOEXECINFO" ] )

    if nix and needPcre:
        myCheckLib( "pcrecpp" , True )
        myCheckLib( "pcre" , True )

    myenv["_HAVEPCAP"] = myCheckLib( ["pcap", "wpcap"] )
    removeIfInList( myenv["LIBS"] , "pcap" )
    removeIfInList( myenv["LIBS"] , "wpcap" )

    for m in modules:
        m.configure( conf , myenv )

    # this is outside of usesm block so don't have to rebuild for java
    if windows:
        myenv.Append( CPPDEFINES=[ "XP_WIN" ] )
    else:
        myenv.Append( CPPDEFINES=[ "XP_UNIX" ] )

    if solaris:
        conf.CheckLib( "nsl" )

    if usesm:

        # see http://www.mongodb.org/pages/viewpageattachments.action?pageId=12157032
        J = [ "mozjs" , "js", "js_static" ]
        if windows:
            if msarch == "amd64":
                if release:
                    J = [ "js64r", "js", "mozjs" , "js_static" ]
                else:
                    J = "js64d"
                    print( "looking for js64d.lib for spidermonkey. (available at mongodb.org prebuilt)" );
            else:
                if not force32:
                    print( "Assuming a 32 bit build is desired" )
                if release:
                    J = [ "js32r", "js", "mozjs" , "js_static" ]
                else:
                    J = [ "js32d", "js", "mozjs" , "js_static" ]
                
        myCheckLib( J , True )
        mozHeader = "js"
        if bigLibString(myenv).find( "mozjs" ) >= 0:
            mozHeader = "mozjs"

        if not conf.CheckHeader( mozHeader + "/jsapi.h" ):
            if conf.CheckHeader( "jsapi.h" ):
                myenv.Append( CPPDEFINES=[ "OLDJS" ] )
            else:
                print( "no spider monkey headers!" )
                Exit(1)

    if usev8:
        if debugBuild:
            myCheckLib( [ "v8_g" , "v8" ] , True )
        else:
            myCheckLib( "v8" , True )

    if shell:
        haveReadLine = False
        if darwin:
            myenv.Append( CPPDEFINES=[ "USE_READLINE" ] )
            if force64:
                myCheckLib( "readline" , True )
                myCheckLib( "ncurses" , True )
            else:
                myenv.Append( LINKFLAGS=" /usr/lib/libreadline.dylib " )
        elif openbsd:
            myenv.Append( CPPDEFINES=[ "USE_READLINE" ] )
            myCheckLib( "termcap" , True )
            myCheckLib( "readline" , True )
        elif myCheckLib( "readline" , release and nix , staticOnly=release ):
            myenv.Append( CPPDEFINES=[ "USE_READLINE" ] )
            myCheckLib( "ncurses" , staticOnly=release )
            myCheckLib( "tinfo" , staticOnly=release )
        else:
            print( "\n*** notice: no readline library, mongo shell will not have nice interactive line editing ***\n" )

        if linux:
            myCheckLib( "rt" , True )

    # requires ports devel/libexecinfo to be installed
    if freebsd or openbsd:
        myCheckLib( "execinfo", True )
        env.Append( LIBS=[ "execinfo" ] )

    # Handle staticlib,staticlibpath options.
    staticlibfiles = []
    if GetOption( "staticlib" ) is not None:
        # FIXME: probably this loop ought to do something clever
        # depending on whether we want to use 32bit or 64bit
        # libraries.  For now, we sort of rely on the user supplying a
        # sensible staticlibpath option. (myCheckLib implements an
        # analogous search, but it also does other things I don't
        # understand, so I'm not using it.)
        if GetOption ( "staticlibpath" ) is not None:
            dirs = GetOption ( "staticlibpath" ).split( "," )
        else:
            dirs = [ "/usr/lib64", "/usr/lib" ]

        for l in GetOption( "staticlib" ).split( "," ):
            removeIfInList(myenv["LIBS"], l)
            found = False
            for d in dirs:
                f=  "%s/lib%s.a" % ( d, l )
                if os.path.exists( f ):
                    staticlibfiles.append(f)
                    found = True
                    break
            if not found:
                raise "can't find a static %s" % l

    myenv.Append(LINKCOM=" $STATICFILES")
    myenv.Append(STATICFILES=staticlibfiles)

    return conf.Finish()

env = doConfigure( env )

# --- js concat ---

def concatjs(target, source, env):

    outFile = str( target[0] )

    fullSource = ""

    first = True

    for s in source:
        f = open( str(s) , 'r' )
        for l in f:

            #strip comments. special case if // is potentially in a string
            parts = l.split("//", 1)
            if (len(parts) > 1) and ('"' not in parts[1]) and ('"' not in parts[1]):
                l = parts[0]

            l = l.strip()
            if len ( l ) == 0:
                continue
            
            if l == "}":
                fullSource += "}"
                continue

            if first:
                first = False
            else:
                fullSource += "\n"

            fullSource += l

    fullSource += "\n"
    
    fullSource = re.compile( r'/\*\*.*?\*/' , re.M | re.S ).sub( "" , fullSource )

    out = open( outFile , 'w' )
    out.write( fullSource )

    return None

jsBuilder = Builder(action = concatjs,
                    suffix = '.jsall',
                    src_suffix = '.js')

env.Append( BUILDERS={'JSConcat' : jsBuilder})

# --- jsh ---

def jsToH(target, source, env):

    outFile = str( target[0] )
    if len( source ) != 1:
        raise Exception( "wrong" )

    h = "const char * jsconcatcode" + outFile.split( "mongo" )[-1].replace( "-" , "_").split( ".cpp")[0] + " = \n"

    for l in open( str(source[0]) , 'r' ):
        l = l.strip()
        l = l.replace( '\\' , "\\\\" )
        l = l.replace( '"' , "\\\"" )


        h += '"' + l + "\\n\"\n "

    h += ";\n\n"

    out = open( outFile , 'w' )
    out.write( h )
    out.close()

    # mongo_vstudio.cpp is in git as the .vcproj doesn't generate this file.
    if outFile.find( "mongo.cpp" ) >= 0:
        out = open( outFile.replace( "mongo" , "mongo_vstudio" ) , 'w' )
        out.write( h )
        out.close()

    return None

jshBuilder = Builder(action = jsToH,
                    suffix = '.cpp',
                    src_suffix = '.jsall')

env.Append( BUILDERS={'JSHeader' : jshBuilder})


# --- targets ----

clientEnv = env.Clone();
clientEnv.Append( CPPPATH=["../"] )
clientEnv.Prepend( LIBS=[ "mongoclient"] )
clientEnv.Prepend( LIBPATH=["."] )
#clientEnv["CPPDEFINES"].remove( "MONGO_EXPOSE_MACROS" )
l = clientEnv[ "LIBS" ]
removeIfInList( l , "pcre" )
removeIfInList( l , "pcrecpp" )

testEnv = env.Clone()
testEnv.Append( CPPPATH=["../"] )
testEnv.Prepend( LIBS=[ "mongotestfiles" ] )
testEnv.Prepend( LIBPATH=["."] )

# ----- TARGETS ------

def checkErrorCodes():
    import buildscripts.errorcodes as x
    if x.checkErrorCodes() == False:
        print( "next id to use:" + str( x.getNextCode() ) )
        Exit(-1)

checkErrorCodes()

# main db target
mongod = env.Program( "mongod" , commonFiles + coreDbFiles + coreServerFiles + serverOnlyFiles + [ "db/db.cpp" ] )
Default( mongod )

# tools
allToolFiles = commonFiles + coreDbFiles + coreServerFiles + serverOnlyFiles + [ "client/gridfs.cpp", "tools/tool.cpp" ]
normalTools = [ "dump" , "restore" , "export" , "import" , "files" , "stat" ]
env.Alias( "tools" , [ add_exe( "mongo" + x ) for x in normalTools ] )
for x in normalTools:
    env.Program( "mongo" + x , allToolFiles + [ "tools/" + x + ".cpp" ] )

#some special tools
env.Program( "bsondump" , allToolFiles + [ "tools/bsondump.cpp" ] )
env.Program( "mongobridge" , allToolFiles + [ "tools/bridge.cpp" ] )

# mongos
mongos = env.Program( "mongos" , commonFiles + coreDbFiles + coreServerFiles + shardServerFiles )

# c++ library
clientLibName = str( env.Library( "mongoclient" , allClientFiles )[0] )
if GetOption( "sharedclient" ):
    sharedClientLibName = str( env.SharedLibrary( "mongoclient" , allClientFiles )[0] )
env.Library( "mongotestfiles" , commonFiles + coreDbFiles + coreServerFiles + serverOnlyFiles + ["client/gridfs.cpp"])
env.Library( "mongoshellfiles" , allClientFiles + coreServerFiles )

clientTests = []

# examples
clientTests += [ clientEnv.Program( "firstExample" , [ "client/examples/first.cpp" ] ) ]
clientTests += [ clientEnv.Program( "secondExample" , [ "client/examples/second.cpp" ] ) ]
clientTests += [ clientEnv.Program( "whereExample" , [ "client/examples/whereExample.cpp" ] ) ]
clientTests += [ clientEnv.Program( "authTest" , [ "client/examples/authTest.cpp" ] ) ]
clientTests += [ clientEnv.Program( "httpClientTest" , [ "client/examples/httpClientTest.cpp" ] ) ]
# clientTests += [ clientEnv.Program( "bsondemo" , [ "bson/bsondemo/bsondemo.cpp" ] ) ] #TODO

# testing
test = testEnv.Program( "test" , Glob( "dbtests/*.cpp" ) )
if windows:
    testEnv.Alias( "test" , "test.exe" )
perftest = testEnv.Program( "perftest", [ "dbtests/framework.cpp" , "dbtests/perf/perftest.cpp" ] )
clientTests += [ clientEnv.Program( "clientTest" , [ "client/examples/clientTest.cpp" ] ) ]

# --- sniffer ---
mongosniff_built = False
if darwin or clientEnv["_HAVEPCAP"]:
    mongosniff_built = True
    sniffEnv = clientEnv.Clone()
    if not windows:
        sniffEnv.Append( LIBS=[ "pcap" ] )
    else:
        sniffEnv.Append( LIBS=[ "wpcap" ] )
    sniffEnv.Program( "mongosniff" , "tools/sniffer.cpp" )

# --- shell ---

env.JSConcat( "shell/mongo.jsall"  , ["shell/utils.js","shell/db.js","shell/mongo.js","shell/mr.js","shell/query.js","shell/collection.js"] )
env.JSHeader( "shell/mongo.jsall" )

env.JSConcat( "shell/mongo-server.jsall"  , [ "shell/servers.js"] )
env.JSHeader( "shell/mongo-server.jsall" )

shellEnv = env.Clone();

if release and ( ( darwin and force64 ) or linux64 ):
    shellEnv["LINKFLAGS"] = env["LINKFLAGS_CLEAN"]
    shellEnv["LIBS"] = env["LIBS_CLEAN"]
    shellEnv["SLIBS"] = ""

if noshell:
    print( "not building shell" )
elif not onlyServer:
    weird = force64 and not windows and not solaris

    if weird:
        shellEnv["CFLAGS"].remove("-m64")
        shellEnv["CXXFLAGS"].remove("-m64")
        shellEnv["LINKFLAGS"].remove("-m64")
        shellEnv["CPPPATH"].remove( "/usr/64/include" )
        shellEnv["LIBPATH"].remove( "/usr/64/lib" )
        shellEnv.Append( CPPPATH=filterExists(["/sw/include" , "/opt/local/include"]) )
        shellEnv.Append( LIBPATH=filterExists(["/sw/lib/", "/opt/local/lib" , "/usr/lib"]) )

    l = shellEnv["LIBS"]

    removeIfInList( l , "pcre" )
    removeIfInList( l , "pcrecpp" )

    if windows:
        shellEnv.Append( LIBS=["winmm.lib"] )

    coreShellFiles = [ "shell/dbshell.cpp" , "shell/shell_utils.cpp" , "shell/mongo-server.cpp" ]

    if weird:
        shell32BitFiles = coreShellFiles
        for f in allClientFiles:
            shell32BitFiles.append( "32bit/" + str( f ) )
        for f in scriptingFiles:
            shell32BitFiles.append( "32bit/" + str( f ) )
        shellEnv.VariantDir( "32bit" , "." )
        shellEnv.Append( CPPPATH=["32bit/"] )
    else:
        shellEnv.Prepend( LIBPATH=[ "." ] )

    shellEnv = doConfigure( shellEnv , needPcre=False , shell=True )

    if weird:
        mongo = shellEnv.Program( "mongo" , shell32BitFiles )
    else:
        shellEnv.Prepend( LIBS=[ "mongoshellfiles"] )
        mongo = shellEnv.Program( "mongo" , coreShellFiles )

    if weird:
        Depends( "32bit/shell/mongo.cpp" , "shell/mongo.cpp" )
        Depends( "32bit/shell/mongo-server.cpp" , "shell/mongo-server.cpp" )


#  ---- RUNNING TESTS ----

smokeEnv = testEnv.Clone()
smokeEnv['ENV']['PATH']=os.environ['PATH']
smokeEnv.Alias( "dummySmokeSideEffect", [], [] )

<<<<<<< HEAD
def addSmoketest( name, deps, actions ):
    if type( actions ) == type( list() ):
        actions = [ testSetup ] + actions
    else:
        actions = [ testSetup, actions ]
    testEnv.Alias( name, deps, actions )
    testEnv.AlwaysBuild( name )
    # Prevent smoke tests from running in parallel
    testEnv.SideEffect( "dummySmokeSideEffect", name )

def ensureDir( name ):
    d = os.path.dirname( name )
    if not os.path.exists( d ):
        print( "Creating dir: " + name );
        os.makedirs( d )
        if not os.path.exists( d ):
            print( "Failed to create dir: " + name );
            Exit( 1 )

def ensureTestDirs():
    ensureDir( installDir + "/tmp/unittest/" )
    ensureDir( installDir + "/data/" )
    ensureDir( installDir + "/data/db/" )

def testSetup( env , target , source ):
    ensureTestDirs()

if len( COMMAND_LINE_TARGETS ) == 1 and str( COMMAND_LINE_TARGETS[0] ) == "test":
    ensureDir( installDir +  "/tmp/unittest/" );

addSmoketest( "smoke", [ add_exe( "test" ) ] , [ test[ 0 ].abspath ] )
addSmoketest( "smokePerf", [ "perftest" ] , [ perftest[ 0 ].abspath ] )

clientExec = [ x[0].abspath for x in clientTests ]
def runClientTests( env, target, source ):
    global clientExec
    global mongodForTestsPort
    import subprocess
    for i in clientExec:
        if subprocess.call( [ i, "--port", mongodForTestsPort ] ) != 0:
            return True
    if subprocess.Popen( [ mongod[0].abspath, "msg", "ping", mongodForTestsPort ], stdout=subprocess.PIPE ).communicate()[ 0 ].count( "****ok" ) == 0:
        return True
    if subprocess.call( [ mongod[0].abspath, "msg", "ping", mongodForTestsPort ] ) != 0:
        return True
    return False
addSmoketest( "smokeClient" , clientExec, runClientTests )
addSmoketest( "mongosTest" , [ mongos[0].abspath ] , [ mongos[0].abspath + " --test" ] )
=======
smokeFlags = []
>>>>>>> 7645618f

# Ugh.  Frobbing the smokeFlags must precede using them to construct
# actions, I think.
if GetOption( 'smokedbprefix') is not None:
    smokeFlags += ['--smoke-db-prefix', GetOption( 'smokedbprefix')]

if 'startMongodSmallOplog' in COMMAND_LINE_TARGETS:
    smokeFlags += ["--small-oplog"]

def addTest(name, deps, actions):
    smokeEnv.Alias( name, deps, actions )
    smokeEnv.AlwaysBuild( name )
    # Prevent smoke tests from running in parallel
    smokeEnv.SideEffect( "dummySmokeSideEffect", name )

<<<<<<< HEAD
# These tests require the mongo shell
if not onlyServer and not noshell:
    addSmoketest( "smokeJs", [add_exe("mongo")], runShellTest )
    addSmoketest( "smokeClone", [ "mongo", "mongod" ], [ jsDirTestSpec( "clone" ) ] )
    addSmoketest( "smokeRepl", [ "mongo", "mongod", "mongobridge" ], [ jsDirTestSpec( "repl" ) ] )
    addSmoketest( "smokeDisk", [ add_exe( "mongo" ), add_exe( "mongod" ) ], [ jsDirTestSpec( "disk" ) ] )
    addSmoketest( "smokeAuth", [ add_exe( "mongo" ), add_exe( "mongod" ) ], [ jsDirTestSpec( "auth" ) ] )
    addSmoketest( "smokeParallel", [ add_exe( "mongo" ), add_exe( "mongod" ) ], runShellTest )
    addSmoketest( "smokeSharding", [ "mongo", "mongod", "mongos" ], [ jsDirTestSpec( "sharding" ) ] )
    addSmoketest( "smokeJsPerf", [ "mongo" ], runShellTest )
    addSmoketest("smokeJsSlow", [add_exe("mongo")], runShellTest)
    addSmoketest( "smokeQuota", [ "mongo" ], runShellTest )
    addSmoketest( "smokeTool", [ add_exe( "mongo" ) ], [ jsDirTestSpec( "tool" ) ] )

mongodForTests = None
mongodForTestsPort = "27017"

def startMongodWithArgs(*args):
    global mongodForTests
    global mongodForTestsPort
    global mongod
    if mongodForTests:
        return
    mongodForTestsPort = "32000"
    import os
    ensureTestDirs()
    dirName = installDir + "/data/db/sconsTests/"
    ensureDir( dirName )
    from subprocess import Popen
    mongodForTests = Popen([mongod[0].abspath, "--port", mongodForTestsPort,
                            "--dbpath", dirName] + list(args))

    if not utils.didMongodStart( 32000 ):
        print( "Failed to start mongod" )
        mongodForTests = None
        Exit( 1 )

def startMongodForTests( env, target, source ):
    return startMongodWithArgs()

def startMongodSmallOplog(env, target, source):
    return startMongodWithArgs("--master", "--oplogSize", "10")

def stopMongodForTests():
    global mongodForTests
    if not mongodForTests:
        return
    if mongodForTests.poll() is not None:
        print( "Failed to start mongod" )
        mongodForTests = None
        Exit( 1 )
    try:
        # This function not available in Python 2.5
        mongodForTests.terminate()
    except AttributeError:
        if windows:
            import win32process
            win32process.TerminateProcess(mongodForTests._handle, -1)
        else:
            from os import kill
            kill( mongodForTests.pid, 15 )
    mongodForTests.wait()
=======
def addSmoketest( name, deps ):
    addTest(name, deps, [ "python buildscripts/smoke.py " + " ".join(smokeFlags) + ' ' + name ])
>>>>>>> 7645618f

addSmoketest( "smoke", [ add_exe( "test" ) ] )
addSmoketest( "smokePerf", [ "perftest" ]  )
addSmoketest( "smokeClient" , clientTests )
addSmoketest( "mongosTest" , [ mongos[0].abspath ] )

# These tests require the mongo shell
if not onlyServer and not noshell:
    addSmoketest( "smokeJs", [add_exe("mongo")] )
    addSmoketest( "smokeClone", [ "mongo", "mongod" ] )
    addSmoketest( "smokeRepl", [ "mongo", "mongod", "mongobridge" ] )
    addSmoketest( "smokeReplSets", [ "mongo", "mongod", "mongobridge" ] )
    addSmoketest( "smokeDisk", [ add_exe( "mongo" ), add_exe( "mongod" ) ] )
    addSmoketest( "smokeAuth", [ add_exe( "mongo" ), add_exe( "mongod" ) ] )
    addSmoketest( "smokeParallel", [ add_exe( "mongo" ), add_exe( "mongod" ) ] )
    addSmoketest( "smokeSharding", [ "mongo", "mongod", "mongos" ] )
    addSmoketest( "smokeJsPerf", [ "mongo" ] )
    addSmoketest("smokeJsSlowNightly", [add_exe("mongo")])
    addSmoketest("smokeJsSlowWeekly", [add_exe("mongo")])
    addSmoketest( "smokeQuota", [ "mongo" ] )
    addSmoketest( "smokeTool", [ add_exe( "mongo" ) ] )

# Note: although the test running logic has been moved to
# buildscripts/smoke.py, the interface to running the tests has been
# something like 'scons startMongod <suite>'; startMongod is now a
# no-op, and should go away eventually.
smokeEnv.Alias( "startMongod", [add_exe("mongod")]);
smokeEnv.AlwaysBuild( "startMongod" );
smokeEnv.SideEffect( "dummySmokeSideEffect", "startMongod" )

smokeEnv.Alias( "startMongodSmallOplog", [add_exe("mongod")], [] );
smokeEnv.AlwaysBuild( "startMongodSmallOplog" );
smokeEnv.SideEffect( "dummySmokeSideEffect", "startMongodSmallOplog" )

def addMongodReqTargets( env, target, source ):
    mongodReqTargets = [ "smokeClient", "smokeJs" ]
    for target in mongodReqTargets:
        smokeEnv.Depends( target, "startMongod" )
        smokeEnv.Depends( "smokeAll", target )

smokeEnv.Alias( "addMongodReqTargets", [], [addMongodReqTargets] )
smokeEnv.AlwaysBuild( "addMongodReqTargets" )

smokeEnv.Alias( "smokeAll", [ "smoke", "mongosTest", "smokeClone", "smokeRepl", "addMongodReqTargets", "smokeDisk", "smokeAuth", "smokeSharding", "smokeTool" ] )
smokeEnv.AlwaysBuild( "smokeAll" )

def addMongodReqNoJsTargets( env, target, source ):
    mongodReqTargets = [ "smokeClient" ]
    for target in mongodReqTargets:
        smokeEnv.Depends( target, "startMongod" )
        smokeEnv.Depends( "smokeAllNoJs", target )

smokeEnv.Alias( "addMongodReqNoJsTargets", [], [addMongodReqNoJsTargets] )
smokeEnv.AlwaysBuild( "addMongodReqNoJsTargets" )

smokeEnv.Alias( "smokeAllNoJs", [ "smoke", "mongosTest", "addMongodReqNoJsTargets" ] )
smokeEnv.AlwaysBuild( "smokeAllNoJs" )

def recordPerformance( env, target, source ):
    from buildscripts import benchmark_tools
    global perftest
    import subprocess, re
    p = subprocess.Popen( [ perftest[0].abspath ], stdout=subprocess.PIPE )
    b = p.communicate()[ 0 ]
    print( "perftest results:" );
    print( b );
    if p.returncode != 0:
        return True
    entries = re.findall( "{.*?}", b )
    import sys
    for e in entries:
        matches = re.match( "{'(.*?)': (.*?)}", e )
        name = matches.group( 1 )
        val = float( matches.group( 2 ) )
        sub = { "benchmark": { "project": "http://github.com/mongodb/mongo", "description": "" }, "trial": {} }
        sub[ "benchmark" ][ "name" ] = name
        sub[ "benchmark" ][ "tags" ] = [ "c++", re.match( "(.*)__", name ).group( 1 ) ]
        sub[ "trial" ][ "server_hash" ] = utils.getGitVersion()
        sub[ "trial" ][ "client_hash" ] = ""
        sub[ "trial" ][ "result" ] = val
        try:
            print(benchmark_tools.post_data(sub))
        except:
            print( "exception posting perf results" )
            print( sys.exc_info() )
    return False

addTest( "recordPerf", [ "perftest" ] , [ recordPerformance ] )

def run_shell_tests(env, target, source):
    from buildscripts import test_shell
    test_shell.mongo_path = windows and "mongo.exe" or "mongo"
    test_shell.run_tests()

env.Alias("test_shell", [], [run_shell_tests])
env.AlwaysBuild("test_shell")

#  ---- Docs ----
def build_docs(env, target, source):
    from buildscripts import docs
    docs.main()

env.Alias("docs", [], [build_docs])
env.AlwaysBuild("docs")

#  ----  INSTALL -------

def getSystemInstallName():
    n = platform + "-" + processor
    if static:
        n += "-static"
    if GetOption("nostrip"):
        n += "-debugsymbols"
    if nix and os.uname()[2].startswith( "8." ):
        n += "-tiger"
        
    if len(moduleNames) > 0:
        n += "-" + "-".join( moduleNames )

    try:
        import settings
        if "distmod" in dir( settings ):
            n = n + "-" + str( settings.distmod )
    except:
        pass

        
    dn = GetOption( "distmod" )
    if dn and len(dn) > 0:
        n = n + "-" + dn

    return n

def getCodeVersion():
    fullSource = open( "util/version.cpp" , "r" ).read()
    allMatches = re.findall( r"versionString.. = \"(.*?)\"" , fullSource );
    if len(allMatches) != 1:
        print( "can't find version # in code" )
        return None
    return allMatches[0]

if getCodeVersion() == None:
    Exit(-1)

def getDistName( sofar ):
    global distName
    global dontReplacePackage

    if distName is not None:
        return distName

    if str( COMMAND_LINE_TARGETS[0] ) == "s3dist":
        version = getCodeVersion()
        if not version.endswith( "+" ) and not version.endswith("-"):
            print( "got real code version, doing release build for: " + version )
            dontReplacePackage = True
            distName = version
            return version


    return utils.getGitBranchString( "" , "-" ) + today.strftime( "%Y-%m-%d" )


if distBuild:
    if isDriverBuild():
        installDir = GetOption( "prefix" )
    else:
        from datetime import date
        today = date.today()
        installDir = "mongodb-" + getSystemInstallName() + "-"
        installDir += getDistName( installDir )
        print "going to make dist: " + installDir

# binaries

def checkGlibc(target,source,env):
    import subprocess
    stringProcess = subprocess.Popen( [ "strings" , str( target[0] ) ] , stdout=subprocess.PIPE )
    stringResult = stringProcess.communicate()[0]
    if stringResult.count( "GLIBC_2.4" ) > 0:
        print( "************* " + str( target[0] ) + " has GLIBC_2.4 dependencies!" )
        Exit(-3)

allBinaries = []

def installBinary( e , name ):
    if not installSetup.binaries:
        return

    global allBinaries

    if windows:
        e.Alias( name , name + ".exe" )
        name += ".exe"

    inst = e.Install( installDir + "/bin" , name )

    fullInstallName = installDir + "/bin/" + name

    allBinaries += [ name ]
    if (solaris or linux) and (not GetOption("nostrip")):
        e.AddPostAction( inst, e.Action( 'strip ' + fullInstallName ) )

    if linux and len( COMMAND_LINE_TARGETS ) == 1 and str( COMMAND_LINE_TARGETS[0] ) == "s3dist":
        e.AddPostAction( inst , checkGlibc )

    if nix:
        e.AddPostAction( inst , e.Action( 'chmod 755 ' + fullInstallName ) )

for x in normalTools:
    installBinary( env , "mongo" + x )
installBinary( env , "bsondump" )

if mongosniff_built:
    installBinary(env, "mongosniff")

installBinary( env , "mongod" )
installBinary( env , "mongos" )

if not noshell:
    installBinary( env , "mongo" )

env.Alias( "all" , allBinaries )
env.Alias( "core" , [ add_exe( "mongo" ) , add_exe( "mongod" ) , add_exe( "mongos" ) ] )

#headers
if installSetup.headers:
    for id in [ "", "util/", "util/mongoutils/", "util/concurrency/", "db/" , "db/stats/" , "db/repl/" , "client/" , "bson/", "bson/util/" , "s/" , "scripting/" ]:
        env.Install( installDir + "/" + installSetup.headerRoot + "/mongo/" + id , Glob( id + "*.h" ) )
        env.Install( installDir + "/" + installSetup.headerRoot + "/mongo/" + id , Glob( id + "*.hpp" ) )

if installSetup.clientSrc:
    for x in allClientFiles:
        x = str(x)
        env.Install( installDir + "/mongo/" + x.rpartition( "/" )[0] , x )

#lib
if installSetup.libraries:
    env.Install( installDir + "/" + nixLibPrefix, clientLibName )
    if GetOption( "sharedclient" ): 
        env.Install( installDir + "/" + nixLibPrefix, sharedClientLibName )


#textfiles
if installSetup.bannerDir:
    for x in os.listdir( installSetup.bannerDir ):
        full = installSetup.bannerDir + "/" + x
        if os.path.isdir( full ):
            continue
        if x.find( "~" ) >= 0:
            continue
        env.Install( installDir , full )

if installSetup.clientTestsDir:
    for x in os.listdir( installSetup.clientTestsDir ):
        full = installSetup.clientTestsDir + "/" + x
        if os.path.isdir( full ):
            continue
        if x.find( "~" ) >= 0:
            continue
        env.Install( installDir + '/' + installSetup.clientTestsDir , full )

#final alias
env.Alias( "install" , installDir )

# aliases
env.Alias( "mongoclient" , GetOption( "sharedclient" ) and sharedClientLibName or clientLibName )


#  ---- CONVENIENCE ----

def tabs( env, target, source ):
    from subprocess import Popen, PIPE
    from re import search, match
    diff = Popen( [ "git", "diff", "-U0", "origin", "master" ], stdout=PIPE ).communicate()[ 0 ]
    sourceFile = False
    for line in diff.split( "\n" ):
        if match( "diff --git", line ):
            sourceFile = not not search( "\.(h|hpp|c|cpp)\s*$", line )
        if sourceFile and match( "\+ *\t", line ):
            return True
    return False
env.Alias( "checkSource", [], [ tabs ] )
env.AlwaysBuild( "checkSource" )

def gitPush( env, target, source ):
    import subprocess
    return subprocess.call( [ "git", "push" ] )
env.Alias( "push", [ ".", "smoke", "checkSource" ], gitPush )
env.AlwaysBuild( "push" )


# ---- deploying ---

def s3push( localName , remoteName=None , remotePrefix=None , fixName=True , platformDir=True ):

    if remotePrefix is None:
        if distName is None:
            remotePrefix = utils.getGitBranchString( "-" ) + "-latest"
        else:
            remotePrefix = "-" + distName

    sys.path.append( "." )
    sys.path.append( ".." )
    sys.path.append( "../../" )

    import simples3
    import settings

    s = simples3.S3Bucket( settings.bucket , settings.id , settings.key )

    if remoteName is None:
        remoteName = localName

    if fixName:
        (root,dot,suffix) = localName.rpartition( "." )
        name = remoteName + "-" + getSystemInstallName()
        name += remotePrefix
        if dot == "." :
            name += "." + suffix
        name = name.lower()
    else:
        name = remoteName
        
    if isDriverBuild():
        name = "cxx-driver/" + name
    elif platformDir:
        name = platform + "/" + name

    print( "uploading " + localName + " to http://s3.amazonaws.com/" + s.name + "/" + name )
    if dontReplacePackage:
        for ( key , modify , etag , size ) in s.listdir( prefix=name ):
            print( "error: already a file with that name, not uploading" )
            Exit(2)
    s.put( name  , open( localName , "rb" ).read() , acl="public-read" );
    print( "  done uploading!" )

def s3shellpush( env , target , source ):
    s3push( "mongo" , "mongo-shell" )

env.Alias( "s3shell" , [ "mongo" ] , [ s3shellpush ] )
env.AlwaysBuild( "s3shell" )

def s3dist( env , target , source ):
    s3push( distFile , "mongodb" )

env.Append( TARFLAGS=" -z " )

if installDir[-1] != "/":
    if windows:
        distFile = installDir + ".zip"
        env.Zip( distFile , installDir )
    else:
        distFile = installDir + ".tgz"
        env.Tar( distFile , installDir )

    env.Alias( "dist" , distFile )
    env.Alias( "s3dist" , [ "install"  , distFile ] , [ s3dist ] )
    env.AlwaysBuild( "s3dist" )


# client dist
def build_and_test_client(env, target, source):
    from subprocess import call

    if GetOption("extrapath") is not None:
        scons_command = ["scons", "--extrapath=" + GetOption("extrapath")]
    else:
        scons_command = ["scons"]

    call(scons_command + ["libmongoclient.a", "clientTests"], cwd=installDir)

    return bool(call(["python", "buildscripts/smoke.py",
                      "--test-path", installDir, "smokeClient"]))
env.Alias("clientBuild", [mongod, installDir], [build_and_test_client])
env.AlwaysBuild("clientBuild")

def clean_old_dist_builds(env, target, source):
    prefix = "mongodb-%s-%s" % (platform, processor)
    filenames = sorted(os.listdir("."))
    filenames = [x for x in filenames if x.startswith(prefix)]
    to_keep = [x for x in filenames if x.endswith(".tgz") or x.endswith(".zip")][-2:]
    for filename in [x for x in filenames if x not in to_keep]:
        print "removing %s" % filename
        try:
            shutil.rmtree(filename)
        except:
            os.remove(filename)

env.Alias("dist_clean", [], [clean_old_dist_builds])
env.AlwaysBuild("dist_clean")

# --- an uninstall target ---
if len(COMMAND_LINE_TARGETS) > 0 and 'uninstall' in COMMAND_LINE_TARGETS:
    SetOption("clean", 1)
    # By inspection, changing COMMAND_LINE_TARGETS here doesn't do
    # what we want, but changing BUILD_TARGETS does.
    BUILD_TARGETS.remove("uninstall")
    BUILD_TARGETS.append("install")<|MERGE_RESOLUTION|>--- conflicted
+++ resolved
@@ -553,12 +553,7 @@
 
     if os.uname()[4] == "x86_64" and not force32:
         linux64 = True
-<<<<<<< HEAD
-        javaVersion = "amd64"
-        nixLibPrefix = "lib"
-=======
         nixLibPrefix = "lib64"
->>>>>>> 7645618f
         env.Append( LIBPATH=["/usr/lib64" , "/lib64" ] )
         env.Append( LIBS=["pthread"] )
 
@@ -1290,58 +1285,7 @@
 smokeEnv['ENV']['PATH']=os.environ['PATH']
 smokeEnv.Alias( "dummySmokeSideEffect", [], [] )
 
-<<<<<<< HEAD
-def addSmoketest( name, deps, actions ):
-    if type( actions ) == type( list() ):
-        actions = [ testSetup ] + actions
-    else:
-        actions = [ testSetup, actions ]
-    testEnv.Alias( name, deps, actions )
-    testEnv.AlwaysBuild( name )
-    # Prevent smoke tests from running in parallel
-    testEnv.SideEffect( "dummySmokeSideEffect", name )
-
-def ensureDir( name ):
-    d = os.path.dirname( name )
-    if not os.path.exists( d ):
-        print( "Creating dir: " + name );
-        os.makedirs( d )
-        if not os.path.exists( d ):
-            print( "Failed to create dir: " + name );
-            Exit( 1 )
-
-def ensureTestDirs():
-    ensureDir( installDir + "/tmp/unittest/" )
-    ensureDir( installDir + "/data/" )
-    ensureDir( installDir + "/data/db/" )
-
-def testSetup( env , target , source ):
-    ensureTestDirs()
-
-if len( COMMAND_LINE_TARGETS ) == 1 and str( COMMAND_LINE_TARGETS[0] ) == "test":
-    ensureDir( installDir +  "/tmp/unittest/" );
-
-addSmoketest( "smoke", [ add_exe( "test" ) ] , [ test[ 0 ].abspath ] )
-addSmoketest( "smokePerf", [ "perftest" ] , [ perftest[ 0 ].abspath ] )
-
-clientExec = [ x[0].abspath for x in clientTests ]
-def runClientTests( env, target, source ):
-    global clientExec
-    global mongodForTestsPort
-    import subprocess
-    for i in clientExec:
-        if subprocess.call( [ i, "--port", mongodForTestsPort ] ) != 0:
-            return True
-    if subprocess.Popen( [ mongod[0].abspath, "msg", "ping", mongodForTestsPort ], stdout=subprocess.PIPE ).communicate()[ 0 ].count( "****ok" ) == 0:
-        return True
-    if subprocess.call( [ mongod[0].abspath, "msg", "ping", mongodForTestsPort ] ) != 0:
-        return True
-    return False
-addSmoketest( "smokeClient" , clientExec, runClientTests )
-addSmoketest( "mongosTest" , [ mongos[0].abspath ] , [ mongos[0].abspath + " --test" ] )
-=======
 smokeFlags = []
->>>>>>> 7645618f
 
 # Ugh.  Frobbing the smokeFlags must precede using them to construct
 # actions, I think.
@@ -1357,73 +1301,8 @@
     # Prevent smoke tests from running in parallel
     smokeEnv.SideEffect( "dummySmokeSideEffect", name )
 
-<<<<<<< HEAD
-# These tests require the mongo shell
-if not onlyServer and not noshell:
-    addSmoketest( "smokeJs", [add_exe("mongo")], runShellTest )
-    addSmoketest( "smokeClone", [ "mongo", "mongod" ], [ jsDirTestSpec( "clone" ) ] )
-    addSmoketest( "smokeRepl", [ "mongo", "mongod", "mongobridge" ], [ jsDirTestSpec( "repl" ) ] )
-    addSmoketest( "smokeDisk", [ add_exe( "mongo" ), add_exe( "mongod" ) ], [ jsDirTestSpec( "disk" ) ] )
-    addSmoketest( "smokeAuth", [ add_exe( "mongo" ), add_exe( "mongod" ) ], [ jsDirTestSpec( "auth" ) ] )
-    addSmoketest( "smokeParallel", [ add_exe( "mongo" ), add_exe( "mongod" ) ], runShellTest )
-    addSmoketest( "smokeSharding", [ "mongo", "mongod", "mongos" ], [ jsDirTestSpec( "sharding" ) ] )
-    addSmoketest( "smokeJsPerf", [ "mongo" ], runShellTest )
-    addSmoketest("smokeJsSlow", [add_exe("mongo")], runShellTest)
-    addSmoketest( "smokeQuota", [ "mongo" ], runShellTest )
-    addSmoketest( "smokeTool", [ add_exe( "mongo" ) ], [ jsDirTestSpec( "tool" ) ] )
-
-mongodForTests = None
-mongodForTestsPort = "27017"
-
-def startMongodWithArgs(*args):
-    global mongodForTests
-    global mongodForTestsPort
-    global mongod
-    if mongodForTests:
-        return
-    mongodForTestsPort = "32000"
-    import os
-    ensureTestDirs()
-    dirName = installDir + "/data/db/sconsTests/"
-    ensureDir( dirName )
-    from subprocess import Popen
-    mongodForTests = Popen([mongod[0].abspath, "--port", mongodForTestsPort,
-                            "--dbpath", dirName] + list(args))
-
-    if not utils.didMongodStart( 32000 ):
-        print( "Failed to start mongod" )
-        mongodForTests = None
-        Exit( 1 )
-
-def startMongodForTests( env, target, source ):
-    return startMongodWithArgs()
-
-def startMongodSmallOplog(env, target, source):
-    return startMongodWithArgs("--master", "--oplogSize", "10")
-
-def stopMongodForTests():
-    global mongodForTests
-    if not mongodForTests:
-        return
-    if mongodForTests.poll() is not None:
-        print( "Failed to start mongod" )
-        mongodForTests = None
-        Exit( 1 )
-    try:
-        # This function not available in Python 2.5
-        mongodForTests.terminate()
-    except AttributeError:
-        if windows:
-            import win32process
-            win32process.TerminateProcess(mongodForTests._handle, -1)
-        else:
-            from os import kill
-            kill( mongodForTests.pid, 15 )
-    mongodForTests.wait()
-=======
 def addSmoketest( name, deps ):
     addTest(name, deps, [ "python buildscripts/smoke.py " + " ".join(smokeFlags) + ' ' + name ])
->>>>>>> 7645618f
 
 addSmoketest( "smoke", [ add_exe( "test" ) ] )
 addSmoketest( "smokePerf", [ "perftest" ]  )
